--- conflicted
+++ resolved
@@ -72,8 +72,8 @@
                     pf.write(line)
                 else:
                     prediction, segmentation = next(predictions_iterator)
-                    # if segmentation is not None:
-                    #    pf.write("\\m " + segmentation + "\n")
+                    if segmentation is not None:
+                        pf.write("\\m " + segmentation + "\n")
                     pf.write("\\g " + prediction + "\n")
 
 
@@ -95,13 +95,7 @@
 
     # Create Trainer
     # Train Model
-<<<<<<< HEAD
-    trainer = Trainer(
-        accelerator="cpu", devices=1, enable_progress_bar=verbose, enable_model_summary=verbose, logger=False
-    )
-=======
     trainer = Trainer(accelerator="cpu", devices=1, enable_progress_bar=True, enable_model_summary=verbose, logger=False)
->>>>>>> ec3a0765
 
     # Get predictions
     predictions = trainer.predict(model=model, dataloaders=dm.test_dataloader())
